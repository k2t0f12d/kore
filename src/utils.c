/*
 * Copyright (c) 2013-2016 Joris Vink <joris@coders.se>
 *
 * Permission to use, copy, modify, and distribute this software for any
 * purpose with or without fee is hereby granted, provided that the above
 * copyright notice and this permission notice appear in all copies.
 *
 * THE SOFTWARE IS PROVIDED "AS IS" AND THE AUTHOR DISCLAIMS ALL WARRANTIES
 * WITH REGARD TO THIS SOFTWARE INCLUDING ALL IMPLIED WARRANTIES OF
 * MERCHANTABILITY AND FITNESS. IN NO EVENT SHALL THE AUTHOR BE LIABLE FOR
 * ANY SPECIAL, DIRECT, INDIRECT, OR CONSEQUENTIAL DAMAGES OR ANY DAMAGES
 * WHATSOEVER RESULTING FROM LOSS OF USE, DATA OR PROFITS, WHETHER IN AN
 * ACTION OF CONTRACT, NEGLIGENCE OR OTHER TORTIOUS ACTION, ARISING OUT OF
 * OR IN CONNECTION WITH THE USE OR PERFORMANCE OF THIS SOFTWARE.
 */

#include <sys/time.h>

<<<<<<< HEAD
#include <stdio.h>
#include <stdarg.h>
#include <string.h>
#include <stdlib.h>
=======
#include <time.h>
>>>>>>> 340bcb3b
#include <limits.h>

#include "kore.h"

static struct {
	char		*name;
	int		value;
} month_names[] = {
	{ "Jan",	0 },
	{ "Feb",	1 },
	{ "Mar",	2 },
	{ "Apr",	3 },
	{ "May",	4 },
	{ "Jun",	5 },
	{ "Jul",	6 },
	{ "Aug",	7 },
	{ "Sep",	8 },
	{ "Oct",	9 },
	{ "Nov",	10 },
	{ "Dec",	11 },
	{ NULL,		0 },
};

static char b64table[] = "ABCDEFGHIJKLMNOPQRSTUVWXYZabcdefghijklmnopqrstuvwxyz0123456789+/";

void
kore_debug_internal(char *file, int line, const char *fmt, ...)
{
	va_list		args;
	char		buf[2048];

	va_start(args, fmt);
	(void)vsnprintf(buf, sizeof(buf), fmt, args);
	va_end(args);

	printf("[%d] %s:%d - %s\n", kore_pid, file, line, buf);
}

void
kore_log_init(void)
{
	if (!foreground)
		openlog("kore", LOG_NDELAY | LOG_PID, LOG_DAEMON);
}

void
kore_log(int prio, const char *fmt, ...)
{
	va_list		args;
	char		buf[2048];

	va_start(args, fmt);
	(void)vsnprintf(buf, sizeof(buf), fmt, args);
	va_end(args);

	if (worker != NULL) {
		if (foreground)
			printf("[wrk %d]: %s\n", worker->id, buf);
		else
			syslog(prio, "[wrk %d]: %s", worker->id, buf);
	} else {
		if (foreground)
			printf("[parent]: %s\n", buf);
		else
			syslog(prio, "[parent]: %s", buf);
	}
}

void
kore_strlcpy(char *dst, const char *src, size_t len)
{
	char		*d = dst;
	const char	*s = src;
	const char	*end = dst + len - 1;

	while ((*d = *s) != '\0') {
		if (d == end) {
			*d = '\0';
			break;
		}

		d++;
		s++;
	}
}

int
kore_snprintf(char *str, size_t size, int *len, const char *fmt, ...)
{
	int		l;
	va_list		args;

	va_start(args, fmt);
	l = vsnprintf(str, size, fmt, args);
	va_end(args);

	if (l == -1 || (size_t)l >= size)
		return (KORE_RESULT_ERROR);

	if (len != NULL)
		*len = l;

	return (KORE_RESULT_OK);
}

long long
kore_strtonum(const char *str, int base, long long min, long long max, int *err)
{
	long long	l;
	char		*ep;

	if (min > max) {
		*err = KORE_RESULT_ERROR;
		return (0);
	}

	errno = 0;
	l = strtoll(str, &ep, base);
	if (errno != 0 || str == ep || *ep != '\0') {
		*err = KORE_RESULT_ERROR;
		return (0);
	}

	if (l < min) {
		*err = KORE_RESULT_ERROR;
		return (0);
	}

	if (l > max) {
		*err = KORE_RESULT_ERROR;
		return (0);
	}

	*err = KORE_RESULT_OK;
	return (l);
}

u_int64_t
kore_strtonum64(const char *str, int sign, int *err)
{
	u_int64_t	l;
	long long	ll;
	char		*ep;
	int		check;

	l = 0;
	check = 1;

	ll = strtoll(str, &ep, 10);
	if ((errno == EINVAL || errno == ERANGE) &&
	    (ll == LLONG_MIN || ll == LLONG_MAX)) {
		if (sign) {
			*err = KORE_RESULT_ERROR;
			return (0);
		}

		check = 0;
	}

	if (!sign) {
		l = strtoull(str, &ep, 10);
		if ((errno == EINVAL || errno == ERANGE) && l == ULONG_MAX) {
			*err = KORE_RESULT_ERROR;
			return (0);
		}

		if (check && ll < 0) {
			*err = KORE_RESULT_ERROR;
			return (0);
		}
	}

	if (str == ep || *ep != '\0') {
		*err = KORE_RESULT_ERROR;
		return (0);
	}

	*err = KORE_RESULT_OK;
	return ((sign) ? (u_int64_t)ll : l);
}

int
kore_split_string(char *input, char *delim, char **out, size_t ele)
{
	int		count;
	char		**ap;

	count = 0;
	for (ap = out; ap < &out[ele - 1] &&
	    (*ap = strsep(&input, delim)) != NULL;) {
		if (**ap != '\0') {
			ap++;
			count++;
		}
	}

	*ap = NULL;
	return (count);
}

void
kore_strip_chars(char *in, char strip, char **out)
{
	u_int32_t	len;
	char		*s, *p;

	len = strlen(in);
	*out = kore_malloc(len + 1);
	p = *out;

	for (s = in; s < (in + len); s++) {
		if (*s == strip)
			continue;

		*p++ = *s;
	}

	*p = '\0';
}

time_t
kore_date_to_time(char *http_date)
{
	time_t			t;
	int			err, i;
	struct tm		tm, *ltm;
	char			*args[7], *tbuf[5], *sdup;

	time(&t);
	ltm = localtime(&t);
	sdup = kore_strdup(http_date);

	t = KORE_RESULT_ERROR;

	if (kore_split_string(sdup, " ", args, 7) != 6) {
		kore_debug("misformed http-date: '%s'", http_date);
		goto out;
	}

	memset(&tm, 0, sizeof(tm));

	tm.tm_year = kore_strtonum(args[3], 10, 1900, 2068, &err) - 1900;
	if (err == KORE_RESULT_ERROR) {
		kore_debug("misformed year in http-date: '%s'", http_date);
		goto out;
	}

	for (i = 0; month_names[i].name != NULL; i++) {
		if (!strcmp(month_names[i].name, args[2])) {
			tm.tm_mon = month_names[i].value;
			break;
		}
	}

	if (month_names[i].name == NULL) {
		kore_debug("misformed month in http-date: '%s'", http_date);
		goto out;
	}

	tm.tm_mday = kore_strtonum(args[1], 10, 1, 31, &err);
	if (err == KORE_RESULT_ERROR) {
		kore_debug("misformed mday in http-date: '%s'", http_date);
		goto out;
	}

	if (kore_split_string(args[4], ":", tbuf, 5) != 3) {
		kore_debug("misformed HH:MM:SS in http-date: '%s'", http_date);
		goto out;
	}

	tm.tm_hour = kore_strtonum(tbuf[0], 10, 0, 23, &err);
	if (err == KORE_RESULT_ERROR) {
		kore_debug("misformed hour in http-date: '%s'", http_date);
		goto out;
	}

	tm.tm_min = kore_strtonum(tbuf[1], 10, 0, 59, &err);
	if (err == KORE_RESULT_ERROR) {
		kore_debug("misformed minutes in http-date: '%s'", http_date);
		goto out;
	}

	tm.tm_sec = kore_strtonum(tbuf[2], 10, 0, 60, &err);
	if (err == KORE_RESULT_ERROR) {
		kore_debug("misformed seconds in http-date: '%s'", http_date);
		goto out;
	}

	tm.tm_isdst = ltm->tm_isdst;
	t = mktime(&tm) + ltm->tm_gmtoff;
	if (t == -1) {
		t = 0;
		kore_debug("mktime() on '%s' failed", http_date);
	}

out:
	kore_mem_free(sdup);
	return (t);
}

char *
kore_time_to_date(time_t now)
{
	struct tm		*tm;
	static time_t		last = 0;
	static char		tbuf[32];

	if (now != last) {
		last = now;

		tm = gmtime(&now);
		if (!strftime(tbuf, sizeof(tbuf), "%a, %d %b %Y %T GMT", tm)) {
			kore_debug("strftime() gave us NULL (%ld)", now);
			return (NULL);
		}
	}

	return (tbuf);
}

u_int64_t
kore_time_ms(void)
{
	struct timeval		tv;

	if (gettimeofday(&tv, NULL) == -1)
		return (0);

	return (tv.tv_sec * 1000 + (tv.tv_usec / 1000));
}

int
kore_base64_encode(u_int8_t *data, u_int32_t len, char **out)
{
	struct kore_buf		*res;
	u_int8_t		n, *pdata;
	int			i, padding;
	u_int32_t		idx, b, plen;

	if ((len % 3) != 0) {
		padding = 3 - (len % 3);
		plen = len + padding;
		pdata = kore_malloc(plen);

		memcpy(pdata, data, len);
		memset(pdata + len, 0, padding);
	} else {
		plen = len;
		padding = 0;
		pdata = data;
	}

	res = kore_buf_create(plen);

	i = 2;
	b = 0;
	for (idx = 0; idx < plen; idx++) {
		b |= (pdata[idx] << (i * 8));
		if (i-- == 0) {
			for (i = 3; i >= 0; i--) {
				n = (b >> (6 * i)) & 0x3f;
				if (n >= sizeof(b64table)) {
					kore_debug("unable to encode %d", n);
					kore_buf_free(res);
					return (KORE_RESULT_ERROR);
				}

				if (idx >= len && i < padding)
					break;

				kore_buf_append(res, &(b64table[n]), 1);
			}

			b = 0;
			i = 2;
		}
	}

	for (i = 0; i < padding; i++)
		kore_buf_append(res, (u_int8_t *)"=", 1);

	if (pdata != data)
		kore_mem_free(pdata);

	pdata = kore_buf_release(res, &plen);
	*out = kore_malloc(plen + 1);
	kore_strlcpy(*out, (char *)pdata, plen + 1);
	kore_mem_free(pdata);

	return (KORE_RESULT_OK);
}

int
kore_base64_decode(char *in, u_int8_t **out, u_int32_t *olen)
{
	int			i, c;
	struct kore_buf		*res;
	u_int8_t		d, n, o;
	u_int32_t		b, len, idx;

	i = 4;
	b = 0;
	d = 0;
	c = 0;
	len = strlen(in);
	res = kore_buf_create(len);

	for (idx = 0; idx < len; idx++) {
		c = in[idx];
		if (c == '=')
			break;

		for (o = 0; o < sizeof(b64table); o++) {
			if (b64table[o] == c) {
				d = o;
				break;
			}
		}

		if (o == sizeof(b64table)) {
			*out = NULL;
			kore_buf_free(res);
			return (KORE_RESULT_ERROR);
		}

		b |= (d & 0x3f) << ((i - 1) * 6);
		i--;
		if (i == 0) {
			for (i = 2; i >= 0; i--) {
				n = (b >> (8 * i));
				kore_buf_append(res, &n, 1);
			}

			b = 0;
			i = 4;
		}
	}

	if (c == '=') {
		if (i > 2) {
			*out = NULL;
			kore_buf_free(res);
			return (KORE_RESULT_ERROR);
		}

		o = i;
		for (i = 2; i >= o; i--) {
			n = (b >> (8 * i));
			kore_buf_append(res, &n, 1);
		}
	}

	*out = kore_buf_release(res, olen);
	return (KORE_RESULT_OK);
}

void *
kore_mem_find(void *src, size_t slen, void *needle, u_int32_t len)
{
	u_int8_t	*p, *end;

	end = (u_int8_t *)src + slen;
	for (p = src; p < end; p++) {
		if (*p != *(u_int8_t *)needle)
			continue;

		if ((end - p) < len)
			return (NULL);

		if (!memcmp(p, needle, len))
			return (p);
	}

	return (NULL);
}

void
fatal(const char *fmt, ...)
{
	va_list		args;
	char		buf[2048];

	va_start(args, fmt);
	(void)vsnprintf(buf, sizeof(buf), fmt, args);
	va_end(args);

	if (!foreground)
		kore_log(LOG_ERR, "%s", buf);

	printf("kore: %s\n", buf);
	exit(1);
}<|MERGE_RESOLUTION|>--- conflicted
+++ resolved
@@ -16,14 +16,11 @@
 
 #include <sys/time.h>
 
-<<<<<<< HEAD
 #include <stdio.h>
 #include <stdarg.h>
 #include <string.h>
 #include <stdlib.h>
-=======
 #include <time.h>
->>>>>>> 340bcb3b
 #include <limits.h>
 
 #include "kore.h"
